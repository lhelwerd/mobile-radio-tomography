import itertools
import numpy as np
<<<<<<< HEAD
from ..waypoint.Waypoint import Waypoint_Type
=======
from Collision_Avoidance import Collision_Avoidance
>>>>>>> 0901735f

class Greedy_Assignment(object):
    """
    Synchronized traveling salesmen's tasks assignment problem algorithm.

    We use a greedy strategy to appoint a number of vehicles to visit a number
    of waypoint pairs. It does not matter which vehicle visits which waypoint,
    but each waypoint within a pair must be visited by different vehicles at the
    same moment in time (or they have to wait for the other vehicle to arrive).
    We want to minimize the time loss due to this synchronization as well as
    the time needed to visit the waypoint pairs, which can be done in any order.

    The time is calculated using the Manhattan distance in this class. Other
    implementations could add in the time needed for turning and synchronization
    or use a different distance function.
    """

    def __init__(self, arguments, geometry):
        self._settings = arguments.get_settings("planning_assignment")
        self._geometry = geometry

        self._home_locations = self._settings.get("vehicle_home_locations")
        self._number_of_vehicles = len(self._home_locations)

        self._vehicle_pairs = list(
            itertools.permutations(range(1, self._number_of_vehicles + 1), r=2)
        )
        self._collision_avoider = Collision_Avoidance(arguments, geometry)

    def _get_closest_pair(self, current_positions, positions):
        distances = np.array([
            [
                # Given that both vehicles operate at the same time and 
                # synchronize at the next waypoint, the time needed depends on 
                # the longest distance that either vehicle needs to move
                abs(current_positions[vehicle-1] - positions[:, i, :]).max(axis=1)
                for i, vehicle in enumerate(vehicle_pair)
            ]
            for vehicle_pair in self._vehicle_pairs
        ])

        totals = distances.sum(axis=1)
        indices = np.unravel_index(np.argmin(totals), totals.shape)
        return indices, totals[indices]

    def _assign_pair(self, assignment, current_positions, positions,
                     vehicle_pair, closest_pair, distance):
        # Determine the synchronization (waits) between the two vehicles in the 
        # chosen vehicle pair. There are always two permutations here.
        syncs = itertools.permutations(self._vehicle_pairs[vehicle_pair])
        for i, sync_pair in enumerate(syncs):
            vehicle, other_vehicle = sync_pair

            # The coordinates of the next position for the given vehicle.
            new_position = list(positions[closest_pair, i, :])

            # The assigned waypoint containing the full position and the other 
            # vehicle's wait ID.
            waypoint = new_position + [0, Waypoint_Type.WAIT, other_vehicle, 1]

            # Create the assignment and track the new position.
            assignment[vehicle].append(waypoint)
            current_positions[vehicle-1] = new_position

            self._collision_avoider.update(self._home_locations, assignment,
                                           vehicle, other_vehicle, distance)
            if self._collision_avoider.distance > distance:
                distance = self._collision_avoider.distance
                if distance == np.inf:
                    return distance

        return distance

    def assign(self, positions_pairs):
        """
        Assign the vehicles with current positions `home_positions` an ordering
        of the position pairs to be visited. `positions_pairs` must be a numpy
        array of size (Nx2x2), where N is the number of pairs, and the other
        dimensions encompass the pairs and the coordinates of each position,
        respectively.

        The returned values are the assignment, which is a dictionary with
        vehicle indexes and an ordered list of position coordinates to visit,
        and the total distance needed for this assignment according to the
        algorithm.
        """

        self._collision_avoider.reset()

        positions = np.array(positions_pairs)
        current_positions = list(self._home_locations)

        assignment = dict([
            (i, []) for i in range(1, self._number_of_vehicles + 1)
        ])
        total_distance = 0

        while len(positions) > 0:
            # The index of the distances matrix and the distance value itself.
            idx, distance = self._get_closest_pair(current_positions, positions)

            # The chosen vehicle pair and the chosen measurement positions pair
            vehicle_pair, closest_pair = idx

            distance = self._assign_pair(assignment, current_positions,
                                         positions, vehicle_pair, closest_pair,
                                         distance)

            if distance == np.inf:
                return {}, distance

            total_distance += distance

            positions = np.delete(positions, closest_pair, axis=0)

        return assignment, total_distance<|MERGE_RESOLUTION|>--- conflicted
+++ resolved
@@ -1,10 +1,7 @@
 import itertools
 import numpy as np
-<<<<<<< HEAD
 from ..waypoint.Waypoint import Waypoint_Type
-=======
 from Collision_Avoidance import Collision_Avoidance
->>>>>>> 0901735f
 
 class Greedy_Assignment(object):
     """

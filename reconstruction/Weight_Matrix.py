--- conflicted
+++ resolved
@@ -15,16 +15,6 @@
 
         self._lambda = settings.get("distance_lambda")
 
-<<<<<<< HEAD
-    def set_positions(self, positions):
-        """
-        Change the sensor positons to another list of coordinates.
-        """
-
-        self._positions = positions
-
-    def create(self, full=True):
-=======
         self._origin = origin
         self._width, self._height = size
         self._snapper = Snap_To_Boundary(self._origin, self._width, self._height)
@@ -39,7 +29,6 @@
         self.reset()
 
     def update(self, source, destination):
->>>>>>> 84646579
         """
         Update the weight matrix. Each update adds a new row to the matrix.
         This method returns whether or not the update was successful.
@@ -52,55 +41,6 @@
           by Alyssa Milburn
         """
 
-<<<<<<< HEAD
-        # Prepare sensor and link data. Only links with different source
-        # and destination sensors are used, so there are no self links.
-        sensor_count = len(self._positions)
-        sensors = range(sensor_count)
-        if full:
-            link_count = (sensor_count ** 2) - sensor_count
-            links = list(itertools.permutations(sensors, 2))
-        else:
-            link_count = sensor_count / 2
-            links = [sensors[i:i+2] for i in range(0, sensor_count, 2)]
-
-        width, height = self._size
-
-        # Create a mesh grid for the space covered by the sensors.
-        # This represents a pixel grid that we use to find out which
-        # pixels are intersected by a link.
-        coordinatesX, coordinatesY = zip(*self._positions)
-        x = np.linspace(min(coordinatesX), max(coordinatesX), width)
-        y = np.linspace(min(coordinatesY), max(coordinatesY), height)
-        gridX, gridY = np.meshgrid(x, y)
-
-        # Calculate the distance from each sensor to each pixel on
-        # the grid using the Pythagorean theorem.
-        distances = np.zeros((sensor_count, width * height))
-        for sensor_id in sensors:
-            position = self._positions[sensor_id]
-            distance = np.sqrt((gridX - position[0]) ** 2 + (gridY - position[1]) ** 2)
-            distances[sensor_id] = distance.flatten()
-
-        # Create the weight matrix using the Pythagorean theorem for
-        # calculation of the link lengths. The weight matrix contains
-        # the weight of each pixel on the grid for each link. An ellipse
-        # model is applied to determine which pixels have an influence
-        # on the measured signal strength of a link. Pixels that have
-        # no influence have a weight of zero. A higher weight implies
-        # a higher influence on the signal strength. Pixels of short
-        # links have a higher weight than those of longer links.
-        weight_matrix = np.zeros((link_count, width * height))
-        for index, link in enumerate(links):
-            source_id, destination_id = link
-            source = self._positions[source_id]
-            destination = self._positions[destination_id]
-            length = np.sqrt((destination[0] - source[0]) ** 2 + (destination[1] - source[1]) ** 2)
-            weight = (distances[source_id] + distances[destination_id] < length + self._lambda)
-            weight_matrix[index] = (1.0 / np.sqrt(length)) * weight
-
-        return weight_matrix
-=======
         # Snap the source and destination points to the boundaries of the network.
         snapped_points = self._snapper.execute(source, destination)
         if snapped_points is None:
@@ -171,5 +111,4 @@
 
         self._matrix = np.empty((0, self._width * self._height))
         self._distances = np.empty((0, self._width * self._height))
-        self._sensors = []
->>>>>>> 84646579
+        self._sensors = []
import unittest
from mock import call, MagicMock
from ..location.Line_Follower import Line_Follower, Line_Follower_State, Line_Follower_Direction

class TestLocationLineFollower(unittest.TestCase):
    def setUp(self):
        self.location = (0, 0)
        self.direction = Line_Follower_Direction.UP
        # Set up a line follower for the other tests.
        self.mock_callback = MagicMock()
        self.line_follower = Line_Follower(self.location, self.direction, self.mock_callback)

    def test_initialization(self):
        # Test initialization of line follower with a local variable rather 
        # than the one already created at setUp.
        mock_callback = MagicMock()

        # Location must be a tuple.
        with self.assertRaises(ValueError):
            line_follower = Line_Follower([0, 0], self.direction, mock_callback)

        # Direction must be one of the defined types.
        with self.assertRaises(ValueError):
            line_follower = Line_Follower(self.location, "up", mock_callback)

        # Correct intialization should set the attributes.
        line_follower = Line_Follower(self.location, self.direction, mock_callback)
        self.assertEqual(line_follower._location, self.location)
        self.assertEqual(line_follower._direction, self.direction)
        self.assertEqual(line_follower._callback, mock_callback)
        self.assertEqual(line_follower._state, Line_Follower_State.AT_LINE)

    def test_update_line(self):
        # Invalid sensor values should cause an error.
        with self.assertRaises(ValueError):
            self.line_follower.update(0b0110)

        # It should detect being on a single line.
        self.line_follower.update([0, 1, 1, 0])
        self.assertEqual(self.line_follower._location, self.location)
        self.assertEqual(self.line_follower._direction, self.direction)
        self.assertEqual(self.line_follower._state, Line_Follower_State.AT_LINE)
        self.assertFalse(self.mock_callback.called)

    def test_update_intersection_both(self):
        # It should detect being on an intersection (both sides).
        self.line_follower.update([1, 1, 1, 1])
        new_location = (self.location[0], self.location[1] + 1)
        self.assertEqual(self.line_follower._location, new_location)
        self.assertEqual(self.line_follower._direction, self.direction)
        self.assertEqual(self.line_follower._state, Line_Follower_State.AT_INTERSECTION)
        self.mock_callback.assert_has_calls([
            call("intersection", new_location)
        ])

    def test_update_intersection_left(self):
        # It should detect being on an intersection (only left line).
        self.line_follower.update([1, 1, 1, 0])
        new_location = (self.location[0], self.location[1] + 1)
        self.assertEqual(self.line_follower._location, new_location)
        self.assertEqual(self.line_follower._direction, self.direction)
        self.assertEqual(self.line_follower._state, Line_Follower_State.AT_INTERSECTION)
        self.mock_callback.assert_has_calls([
            call("intersection", new_location)
        ])

    def test_update_intersection_right(self):
        # It should detect being on an intersection (only right line).
        self.line_follower.update([0, 1, 1, 1])
        new_location = (self.location[0], self.location[1] + 1)
        self.assertEqual(self.line_follower._location, new_location)
        self.assertEqual(self.line_follower._direction, self.direction)
        self.assertEqual(self.line_follower._state, Line_Follower_State.AT_INTERSECTION)
        self.mock_callback.assert_has_calls([
            call("intersection", new_location)
        ])

    def test_update_intersection_multi(self):
        # It should do nothing when the vehicle is on an intersection and we
        # detect an intersection again.
        self.line_follower.update([1, 1, 1, 1])
        self.line_follower.update([1, 1, 1, 1])
        new_location = (self.location[0], self.location[1] + 1)
        self.assertEqual(self.line_follower._location, new_location)
        self.assertEqual(self.line_follower._direction, self.direction)
        self.assertEqual(self.line_follower._state, Line_Follower_State.AT_INTERSECTION)
        self.assertEqual(self.mock_callback.call_count, 1)

    def test_update_direction_down(self):
        # It should handle changing directions.
        self.line_follower.set_direction(Line_Follower_Direction.DOWN)
        self.line_follower.update([0, 1, 1, 1])
        new_location = (self.location[0], self.location[1] - 1)
        self.assertEqual(self.line_follower._location, new_location)
        self.assertEqual(self.line_follower._direction, Line_Follower_Direction.DOWN)
        self.assertEqual(self.line_follower._state, Line_Follower_State.AT_INTERSECTION)
        self.mock_callback.assert_has_calls([
            call("intersection", new_location)
        ])

    def test_update_direction_left(self):
        self.line_follower.set_direction(Line_Follower_Direction.LEFT)
        self.line_follower.update([0, 1, 1, 1])
        new_location = (self.location[0] - 1, self.location[1])
        self.assertEqual(self.line_follower._location, new_location)
        self.assertEqual(self.line_follower._direction, Line_Follower_Direction.LEFT)
        self.assertEqual(self.line_follower._state, Line_Follower_State.AT_INTERSECTION)
        self.mock_callback.assert_has_calls([
            call("intersection", new_location)
        ])

    def test_update_direction_right(self):
        self.line_follower.set_direction(Line_Follower_Direction.RIGHT)
        self.line_follower.update([0, 1, 1, 1])
        new_location = (self.location[0] + 1, self.location[1])
        self.assertEqual(self.line_follower._location, new_location)
        self.assertEqual(self.line_follower._direction, Line_Follower_Direction.RIGHT)
        self.assertEqual(self.line_follower._state, Line_Follower_State.AT_INTERSECTION)
        self.mock_callback.assert_has_calls([
            call("intersection", new_location)
        ])

    def test_update_nothing(self):
        # It should do nothing when the vehicle is not on a line and no other
        # lines are detected.
        self.line_follower.update([0, 0, 0, 0])
        self.assertEqual(self.line_follower._location, self.location)
        self.assertEqual(self.line_follower._direction, Line_Follower_Direction.UP)
        self.assertEqual(self.line_follower._state, Line_Follower_State.AT_LINE)
        self.assertFalse(self.mock_callback.called)

    def test_update_sides(self):
        # It should do nothing when the vehicle is not on a line and both other
        # lines are detected.
        self.line_follower.update([1, 0, 0, 1])
        self.assertEqual(self.line_follower._location, self.location)
        self.assertEqual(self.line_follower._direction, Line_Follower_Direction.UP)
        self.assertEqual(self.line_follower._state, Line_Follower_State.AT_LINE)
        self.assertFalse(self.mock_callback.called)

    def test_update_diverged_left(self):
        # It should let the controller know when the vehicle diverged from the 
        # grid.
        self.line_follower.update([1, 0, 0, 0])
        self.assertEqual(self.line_follower._location, self.location)
        self.assertEqual(self.line_follower._direction, Line_Follower_Direction.UP)
        self.assertEqual(self.line_follower._state, Line_Follower_State.AT_LINE)
        self.mock_callback.assert_has_calls([
            call("diverged", "left")
        ])

    def test_update_diverged_right(self):
        self.line_follower.update([0, 0, 0, 1])
        self.assertEqual(self.line_follower._location, self.location)
        self.assertEqual(self.line_follower._direction, Line_Follower_Direction.UP)
        self.assertEqual(self.line_follower._state, Line_Follower_State.AT_LINE)
        self.mock_callback.assert_has_calls([
            call("diverged", "right")
        ])

<<<<<<< HEAD
    def test_set_state(self):
        from ..location.Line_Follower import Line_Follower, Line_Follower_State

        mock_callback = MagicMock()
        line_follower = Line_Follower(self.location, self.direction, mock_callback)

        # Direction must be one of the defined types.
        with self.assertRaises(ValueError):
            line_follower.set_state("intersection")

        # A valid direction must be set.
        line_follower.set_direction(Line_Follower_State.AT_LINE)
        self.assertEqual(line_follower._state, Line_Follower_State.AT_LINE)

    def test_set_direction(self):
        from ..location.Line_Follower import Line_Follower, Line_Follower_Direction

        mock_callback = MagicMock()
        line_follower = Line_Follower(self.location, self.direction, mock_callback)

=======
    def test_set_location(self):
>>>>>>> 1cbe7b3b
        # Direction must be one of the defined types.
        with self.assertRaises(ValueError):
            self.line_follower.set_direction("up")

        # A valid direction must be set.
        self.line_follower.set_direction(Line_Follower_Direction.LEFT)
        self.assertEqual(self.line_follower._direction, Line_Follower_Direction.LEFT)<|MERGE_RESOLUTION|>--- conflicted
+++ resolved
@@ -158,30 +158,16 @@
             call("diverged", "right")
         ])
 
-<<<<<<< HEAD
     def test_set_state(self):
-        from ..location.Line_Follower import Line_Follower, Line_Follower_State
-
-        mock_callback = MagicMock()
-        line_follower = Line_Follower(self.location, self.direction, mock_callback)
-
         # Direction must be one of the defined types.
         with self.assertRaises(ValueError):
-            line_follower.set_state("intersection")
+            self.line_follower.set_state("intersection")
 
         # A valid direction must be set.
-        line_follower.set_direction(Line_Follower_State.AT_LINE)
-        self.assertEqual(line_follower._state, Line_Follower_State.AT_LINE)
+        self.line_follower.set_direction(Line_Follower_State.AT_LINE)
+        self.assertEqual(self.line_follower._state, Line_Follower_State.AT_LINE)
 
     def test_set_direction(self):
-        from ..location.Line_Follower import Line_Follower, Line_Follower_Direction
-
-        mock_callback = MagicMock()
-        line_follower = Line_Follower(self.location, self.direction, mock_callback)
-
-=======
-    def test_set_location(self):
->>>>>>> 1cbe7b3b
         # Direction must be one of the defined types.
         with self.assertRaises(ValueError):
             self.line_follower.set_direction("up")
